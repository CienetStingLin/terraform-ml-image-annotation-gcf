--- conflicted
+++ resolved
@@ -75,14 +75,8 @@
 	google.golang.org/grpc v1.55.0 // indirect
 	google.golang.org/protobuf v1.30.0 // indirect
 	gopkg.in/yaml.v2 v2.4.0 // indirect
-<<<<<<< HEAD
-	gopkg.in/yaml.v3 v3.0.0-20210107192922-496545a6307b // indirect
-	k8s.io/kube-openapi v0.0.0-20210421082810-95288971da7e // indirect
-	moul.io/http2curl v1.0.0 // indirect
-	sigs.k8s.io/kustomize/kyaml v0.11.0 // indirect
-=======
 	gopkg.in/yaml.v3 v3.0.1 // indirect
 	k8s.io/kube-openapi v0.0.0-20230525220651-2546d827e515 // indirect
+	moul.io/http2curl v1.0.0 // indirect
 	sigs.k8s.io/kustomize/kyaml v0.14.2 // indirect
->>>>>>> 174811d5
 )